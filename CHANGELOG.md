--- conflicted
+++ resolved
@@ -8,15 +8,11 @@
 - Add option to select different datasets and fid fields as input to OQT ([#4])
 - Rewrite save and load indicator from database logic to use one result table for all indicator results ([#37])
 - Remove GUF Comparison indicator ([#55])
-<<<<<<< HEAD
+- Implement combine_indicators() as Concrete Method of the Base Blass Report ([53])
 - Small changes to the Website ([#61])
   - Change HTML parameters from countryID and topic to id and report ([#30])
   - Mention API and GitHub on About page ([#5])
   - On Click to marker now only zooms to polygon instead to fixed value 
-
-=======
-- Implement combine_indicators() as Concrete Method of the Base Blass Report ([53])
->>>>>>> 49040680
 
 [#28]: https://github.com/GIScience/ohsome-quality-analyst/pull/28
 [#40]: https://github.com/GIScience/ohsome-quality-analyst/pull/40
@@ -25,14 +21,11 @@
 [#4]: https://github.com/GIScience/ohsome-quality-analyst/issues/4
 [#37]: https://github.com/GIScience/ohsome-quality-analyst/pull/37
 [#55]: https://github.com/GIScience/ohsome-quality-analyst/pull/55
-<<<<<<< HEAD
+[#53]: https://github.com/GIScience/ohsome-quality-analyst/pull/53
 [#30]: https://github.com/GIScience/ohsome-quality-analyst/issues/30
 [#5]: https://github.com/GIScience/ohsome-quality-analyst/issues/5
 [#61]: https://github.com/GIScience/ohsome-quality-analyst/pull/61
-=======
-[#53]: https://github.com/GIScience/ohsome-quality-analyst/pull/53
 
->>>>>>> 49040680
 
 ## 0.3.1
 
