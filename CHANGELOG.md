# Changelog

## Current Main

### New Features

<<<<<<< HEAD
- Add request models, data validation and documentation to the API with the `pydantic` library ([#102])
    - https://pydantic-docs.helpmanual.io/
    - https://fastapi.tiangolo.com/tutorial/body/

[#102]: https://github.com/GIScience/ohsome-quality-analyst/pull/102
=======
- Add API-endpoints to list indicators, reports, layers, datasets and feature id fields ([#106])

[#106]: https://github.com/GIScience/ohsome-quality-analyst/issues/106
>>>>>>> e6200764


## 0.5.1

- Apply breaking changes from 0.5.0 ([#100], [#130]) to the webclient ([#132])

[#132]: https://github.com/GIScience/ohsome-quality-analyst/pull/132


## 0.5.0

### Breaking Changes

- API response is a valid GeoJSON and equates to the CLI file output ([#100], [#130])
    - API output schema changes completely to a GeoJSON output
    - Indicator and report data and results are written in a flat hierarchy to the properties field of the GeoJSON
    - Example responses can be found in the [API documentation](/docs/api.md)

### Bug Fixes

- Fix error raised by the `geojson` library while serializing JSON that includes NaN values ([#112])
- Fix error on slow mobiles where the dependencies would not be loaded correctly ([#122])
- Fix error where region selection was inconsistent on mobile ([#122])
- Fix Mapping Saturation indicator bug ([#123])
    - Added checks for NaN-values in variable inits5curves, which lead to false error-calculation.

### New Features

- FeatureCollection with multiple Features allowed as input to the API ([#100])
- Add new layer definitions for the IdealVGI project ([#134])

### Other Changes

- Set proper User Agent for requests to the ohsome API ([#62])
- Set log level matplotlib fontmanager to INFO ([#90])
- Make VCR mode configurable ([#95])
- Minor improvements to the metadata and docstrings of indicators ([#110])
- Change return type from bool to None for indicator for functions: preprocess, calculate, create_figure ([#96])
- Implement mapping of custom feature id to default (unique) feature id ([#83])
- Add osm-timestamps to indicators ([#101])
- Add timezone to oqt-timestamp ([#101])
- Update UML Component Diagram ([#136])

[#62]: https://github.com/GIScience/ohsome-quality-analyst/issues/62
[#83]: https://github.com/GIScience/ohsome-quality-analyst/pull/83
[#90]: https://github.com/GIScience/ohsome-quality-analyst/issues/90
[#95]: https://github.com/GIScience/ohsome-quality-analyst/pull/95
[#96]: https://github.com/GIScience/ohsome-quality-analyst/pull/96
[#100]: https://github.com/GIScience/ohsome-quality-analyst/pull/100
[#101]: https://github.com/GIScience/ohsome-quality-analyst/pull/101
[#110]: https://github.com/GIScience/ohsome-quality-analyst/pull/110
[#112]: https://github.com/GIScience/ohsome-quality-analyst/pull/112
[#122]: https://github.com/GIScience/ohsome-quality-analyst/pull/122
[#123]: https://github.com/GIScience/ohsome-quality-analyst/pull/123
[#130]: https://github.com/GIScience/ohsome-quality-analyst/pull/130
[#134]: https://github.com/GIScience/ohsome-quality-analyst/pull/134
[#136]: https://github.com/GIScience/ohsome-quality-analyst/pull/136


## 0.4.0

### Breaking Changes

- Change type of attribute bpolys to be GeoJSON.Feature ([#69])

### New Features

- Add option to select different datasets and fid fields as input to OQT ([#4])
- Return a GeoJSON when computing an indicator from the CLI using a dataset and FID ([#57])

### Other Changes

- Add check and custom exception for an invalid indicator layer combination during initialization of indicator objects ([#28])
- Add pre-commit check for [PEP 8] conform names by adding the pep8-naming package as development dependency ([#40])
- Raise exceptions in the ohsome client instead of returning None in case of a failed ohsome API query ([#29])
- Rewrite save and load indicator from database logic to use one result table for all indicator results ([#37])
- Remove GUF Comparison indicator ([#55])
- Implement combine_indicators() as Concrete Method of the Base Class Report ([#53])
- Small changes to the Website ([#61])
  - Change HTML parameters from countryID and topic to id and report ([#30])
  - Mention API and GitHub on About page ([#5])
  - On Click to marker now only zooms to polygon instead to fixed value 
- Update MapAction layers and POC report ([#56])
- Simplify CLI option handling by only allowing one option at a time to be added ([#54])
- Redefine OQT regions ([#26])
- Use ohsome API endpoint `/contributions/latest/count` for Last Edit indicator ([#68])
- Implement `as_feature` function for indicator and report classes ([#86])

[#4]: https://github.com/GIScience/ohsome-quality-analyst/issues/4
[#5]: https://github.com/GIScience/ohsome-quality-analyst/issues/5
[#26]: https://github.com/GIScience/ohsome-quality-analyst/issues/26
[#28]: https://github.com/GIScience/ohsome-quality-analyst/pull/28
[#29]: https://github.com/GIScience/ohsome-quality-analyst/pull/29
[#30]: https://github.com/GIScience/ohsome-quality-analyst/issues/30
[#37]: https://github.com/GIScience/ohsome-quality-analyst/pull/37
[#40]: https://github.com/GIScience/ohsome-quality-analyst/pull/40
[#53]: https://github.com/GIScience/ohsome-quality-analyst/pull/53
[#54]: https://github.com/GIScience/ohsome-quality-analyst/pull/54
[#55]: https://github.com/GIScience/ohsome-quality-analyst/pull/55
[#56]: https://github.com/GIScience/ohsome-quality-analyst/pull/56
[#57]: https://github.com/GIScience/ohsome-quality-analyst/pull/57
[#61]: https://github.com/GIScience/ohsome-quality-analyst/pull/61
[#68]: https://github.com/GIScience/ohsome-quality-analyst/pull/68
[#69]: https://github.com/GIScience/ohsome-quality-analyst/pull/69
[#86]: https://github.com/GIScience/ohsome-quality-analyst/pull/86
[PEP 8]: https://www.python.org/dev/peps/pep-0008/


## 0.3.1

### Bug Fixes

- Fix wrong layer name for Map Action Report ([#19])

[#19]: https://github.com/GIScience/ohsome-quality-analyst/pull/19


## 0.3.0

### Breaking Changes

- Database schema changes: Add timestamp to indicator results !125
- Database schema changes of the regions table !120
    - Rename attributes `infile` to `name`
    - Change geometry type from polygon to multipolygon

### New Features

- Add data input and output attributes to indicator !129
- Return a GeoJSON when computing an indicator from the CLI !140
- Retrieve available regions through API and CLI !120

### Performance and Code Quality

- Improve report tests by using mocks to avoid querying ohsome API !116
- Integrate [VCR.py](https://vcrpy.readthedocs.io) to cache data for tests !133
- Database can be setup with available regions for development or with only regions for testing !120

### Other Changes

- Different validation processes of input geometry for entry points (API and CLI) !119
- Add review process description to contributing guidelines !124
- Improve documentation !128 !144 !150
- Add license: GNU AGPLv3 !134
- Update dependencies !139
- Tidy up repository !138 !120
- Changes to available regions for pre-computed results !120:
    - Remove fid attribute from GeoJSON Feature object properties and add id attribute to GeoJSON Feature object
    - Rename test_regions to regions
    - Extent regions with four countries (#196)
    - Correct geometry of following duplicated regions: id 2 and id 28
    - Remove and download regions.geojson instead
    - Website will use regions.geojson when present. Otherwise, it will use the API endpoint.


## 0.2.0

- Refine `pyproject.toml` !65
- Minor improvements of the documentation !67
- Update pre-commit to not make changes !69
- Rename uvicorn runner script and integrate it into Docker setup !70
- Improve error handling of database authentication module !72
- Add force recreate indicator/report option !75
- Minor changes to the code structure !77 !79 !83 !90 !93
- ohsome API requests are performed asynchronously !80
- Use official Python Dockerfile as base Dockerfile for OQT !81
- Improve docs structure !91
- Bug fixes !92
- Improve logging messages #146
- Implement new indicator tag_ratio !85
- Remove psycopg2-binary and auth.py in favor of asyncpg and client.py !93
- Remove database and feature_id attributes from indicator classes !93
- Implement async/await for geodatabase !93
- Update dependencies #109
- Change API response to avoid overriding indicators !108 #203
- Put JRC Report on website !107 #189


## 0.1.0

- Change description for Mapping Saturation indicator !63
- Add undefined label to GHS_POP !55
- Add uvicorn runner for development setup !54
- Improve logging !54
- Update to poetry 1.0 and update dependencies !51
- Fixes `Last Edit` indicator in cases where it can not be calculated !50
- Fix handling of NaN value errors in mapping saturation indicator !48
- Fix response to be initialized for every request !47
- Improve docs on development setup and testing !45
- Force recreate all indicator through CLI !38
- Development setup of database using Docker !33 !37
- Separate integration tests from unit tests #116
- Add contribution information on issues, merge requests and changelog !31


## 0.1.0-rc1

- Review docs on all parts of OQT - if they are existent/complete/understandable #71
- GhsPopComparison: Raster and geometry do not have the same SRID #86
- Short and precise documentation on how to setup and how to contribute #46
- Define API response format #16
- Unresolved merge conflict lines on the about page #82
- Wrong filename for figures #78
- Store svg string in database and not filepath #79
- Clean up API endpoints #51
- Wrong ohsome API endpoint in last edit indicator #77
- Errors during creation of the mapping saturation indicator for test_regions #72
- Specify where metadata about an indicator should be stored #25
- Indicator class should have a result, and a metadata attribute #53
- Finish work on saturation indicator #50
- Move ohsome API related code and definitions to own module #52
- Decide on a Project Name #35
- Document what is currently working, what is still missing #49<|MERGE_RESOLUTION|>--- conflicted
+++ resolved
@@ -4,17 +4,13 @@
 
 ### New Features
 
-<<<<<<< HEAD
+- Add API-endpoints to list indicators, reports, layers, datasets and feature id fields ([#106])
 - Add request models, data validation and documentation to the API with the `pydantic` library ([#102])
     - https://pydantic-docs.helpmanual.io/
     - https://fastapi.tiangolo.com/tutorial/body/
 
 [#102]: https://github.com/GIScience/ohsome-quality-analyst/pull/102
-=======
-- Add API-endpoints to list indicators, reports, layers, datasets and feature id fields ([#106])
-
 [#106]: https://github.com/GIScience/ohsome-quality-analyst/issues/106
->>>>>>> e6200764
 
 
 ## 0.5.1
