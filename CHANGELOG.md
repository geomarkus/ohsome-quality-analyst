# Changelog

## Current Main

### New Features

- Add API-endpoints to list indicators, reports, layers, datasets and feature id fields ([#106])
- Add request models, data validation and documentation to the API with the [`pydantic`] library ([#102])

<<<<<<< HEAD
[#102]: https://github.com/GIScience/ohsome-quality-analyst/pull/102
[#106]: https://github.com/GIScience/ohsome-quality-analyst/issues/106
[`pydantic`]: https://pydantic-docs.helpmanual.io/
=======
### Other Changes

- Added documentation on “How to add a layer definitions” ([#141])

[#106]: https://github.com/GIScience/ohsome-quality-analyst/issues/106
[#141]: https://github.com/GIScience/ohsome-quality-analyst/pull/141
>>>>>>> 0f6eb6b8


## 0.5.1

- Apply breaking changes from 0.5.0 ([#100], [#130]) to the webclient ([#132])

[#132]: https://github.com/GIScience/ohsome-quality-analyst/pull/132


## 0.5.0

### Breaking Changes

- API response is a valid GeoJSON and equates to the CLI file output ([#100], [#130])
    - API output schema changes completely to a GeoJSON output
    - Indicator and report data and results are written in a flat hierarchy to the properties field of the GeoJSON
    - Example responses can be found in the [API documentation](/docs/api.md)

### Bug Fixes

- Fix error raised by the `geojson` library while serializing JSON that includes NaN values ([#112])
- Fix error on slow mobiles where the dependencies would not be loaded correctly ([#122])
- Fix error where region selection was inconsistent on mobile ([#122])
- Fix Mapping Saturation indicator bug ([#123])
    - Added checks for NaN-values in variable inits5curves, which lead to false error-calculation.

### New Features

- FeatureCollection with multiple Features allowed as input to the API ([#100])
- Add new layer definitions for the IdealVGI project ([#134])

### Other Changes

- Set proper User Agent for requests to the ohsome API ([#62])
- Set log level matplotlib fontmanager to INFO ([#90])
- Make VCR mode configurable ([#95])
- Minor improvements to the metadata and docstrings of indicators ([#110])
- Change return type from bool to None for indicator for functions: preprocess, calculate, create_figure ([#96])
- Implement mapping of custom feature id to default (unique) feature id ([#83])
- Add osm-timestamps to indicators ([#101])
- Add timezone to oqt-timestamp ([#101])
- Update UML Component Diagram ([#136])

[#62]: https://github.com/GIScience/ohsome-quality-analyst/issues/62
[#83]: https://github.com/GIScience/ohsome-quality-analyst/pull/83
[#90]: https://github.com/GIScience/ohsome-quality-analyst/issues/90
[#95]: https://github.com/GIScience/ohsome-quality-analyst/pull/95
[#96]: https://github.com/GIScience/ohsome-quality-analyst/pull/96
[#100]: https://github.com/GIScience/ohsome-quality-analyst/pull/100
[#101]: https://github.com/GIScience/ohsome-quality-analyst/pull/101
[#110]: https://github.com/GIScience/ohsome-quality-analyst/pull/110
[#112]: https://github.com/GIScience/ohsome-quality-analyst/pull/112
[#122]: https://github.com/GIScience/ohsome-quality-analyst/pull/122
[#123]: https://github.com/GIScience/ohsome-quality-analyst/pull/123
[#130]: https://github.com/GIScience/ohsome-quality-analyst/pull/130
[#134]: https://github.com/GIScience/ohsome-quality-analyst/pull/134
[#136]: https://github.com/GIScience/ohsome-quality-analyst/pull/136


## 0.4.0

### Breaking Changes

- Change type of attribute bpolys to be GeoJSON.Feature ([#69])

### New Features

- Add option to select different datasets and fid fields as input to OQT ([#4])
- Return a GeoJSON when computing an indicator from the CLI using a dataset and FID ([#57])

### Other Changes

- Add check and custom exception for an invalid indicator layer combination during initialization of indicator objects ([#28])
- Add pre-commit check for [PEP 8] conform names by adding the pep8-naming package as development dependency ([#40])
- Raise exceptions in the ohsome client instead of returning None in case of a failed ohsome API query ([#29])
- Rewrite save and load indicator from database logic to use one result table for all indicator results ([#37])
- Remove GUF Comparison indicator ([#55])
- Implement combine_indicators() as Concrete Method of the Base Class Report ([#53])
- Small changes to the Website ([#61])
  - Change HTML parameters from countryID and topic to id and report ([#30])
  - Mention API and GitHub on About page ([#5])
  - On Click to marker now only zooms to polygon instead to fixed value 
- Update MapAction layers and POC report ([#56])
- Simplify CLI option handling by only allowing one option at a time to be added ([#54])
- Redefine OQT regions ([#26])
- Use ohsome API endpoint `/contributions/latest/count` for Last Edit indicator ([#68])
- Implement `as_feature` function for indicator and report classes ([#86])

[#4]: https://github.com/GIScience/ohsome-quality-analyst/issues/4
[#5]: https://github.com/GIScience/ohsome-quality-analyst/issues/5
[#26]: https://github.com/GIScience/ohsome-quality-analyst/issues/26
[#28]: https://github.com/GIScience/ohsome-quality-analyst/pull/28
[#29]: https://github.com/GIScience/ohsome-quality-analyst/pull/29
[#30]: https://github.com/GIScience/ohsome-quality-analyst/issues/30
[#37]: https://github.com/GIScience/ohsome-quality-analyst/pull/37
[#40]: https://github.com/GIScience/ohsome-quality-analyst/pull/40
[#53]: https://github.com/GIScience/ohsome-quality-analyst/pull/53
[#54]: https://github.com/GIScience/ohsome-quality-analyst/pull/54
[#55]: https://github.com/GIScience/ohsome-quality-analyst/pull/55
[#56]: https://github.com/GIScience/ohsome-quality-analyst/pull/56
[#57]: https://github.com/GIScience/ohsome-quality-analyst/pull/57
[#61]: https://github.com/GIScience/ohsome-quality-analyst/pull/61
[#68]: https://github.com/GIScience/ohsome-quality-analyst/pull/68
[#69]: https://github.com/GIScience/ohsome-quality-analyst/pull/69
[#86]: https://github.com/GIScience/ohsome-quality-analyst/pull/86
[PEP 8]: https://www.python.org/dev/peps/pep-0008/


## 0.3.1

### Bug Fixes

- Fix wrong layer name for Map Action Report ([#19])

[#19]: https://github.com/GIScience/ohsome-quality-analyst/pull/19


## 0.3.0

### Breaking Changes

- Database schema changes: Add timestamp to indicator results !125
- Database schema changes of the regions table !120
    - Rename attributes `infile` to `name`
    - Change geometry type from polygon to multipolygon

### New Features

- Add data input and output attributes to indicator !129
- Return a GeoJSON when computing an indicator from the CLI !140
- Retrieve available regions through API and CLI !120

### Performance and Code Quality

- Improve report tests by using mocks to avoid querying ohsome API !116
- Integrate [VCR.py](https://vcrpy.readthedocs.io) to cache data for tests !133
- Database can be setup with available regions for development or with only regions for testing !120

### Other Changes

- Different validation processes of input geometry for entry points (API and CLI) !119
- Add review process description to contributing guidelines !124
- Improve documentation !128 !144 !150
- Add license: GNU AGPLv3 !134
- Update dependencies !139
- Tidy up repository !138 !120
- Changes to available regions for pre-computed results !120:
    - Remove fid attribute from GeoJSON Feature object properties and add id attribute to GeoJSON Feature object
    - Rename test_regions to regions
    - Extent regions with four countries (#196)
    - Correct geometry of following duplicated regions: id 2 and id 28
    - Remove and download regions.geojson instead
    - Website will use regions.geojson when present. Otherwise, it will use the API endpoint.


## 0.2.0

- Refine `pyproject.toml` !65
- Minor improvements of the documentation !67
- Update pre-commit to not make changes !69
- Rename uvicorn runner script and integrate it into Docker setup !70
- Improve error handling of database authentication module !72
- Add force recreate indicator/report option !75
- Minor changes to the code structure !77 !79 !83 !90 !93
- ohsome API requests are performed asynchronously !80
- Use official Python Dockerfile as base Dockerfile for OQT !81
- Improve docs structure !91
- Bug fixes !92
- Improve logging messages #146
- Implement new indicator tag_ratio !85
- Remove psycopg2-binary and auth.py in favor of asyncpg and client.py !93
- Remove database and feature_id attributes from indicator classes !93
- Implement async/await for geodatabase !93
- Update dependencies #109
- Change API response to avoid overriding indicators !108 #203
- Put JRC Report on website !107 #189


## 0.1.0

- Change description for Mapping Saturation indicator !63
- Add undefined label to GHS_POP !55
- Add uvicorn runner for development setup !54
- Improve logging !54
- Update to poetry 1.0 and update dependencies !51
- Fixes `Last Edit` indicator in cases where it can not be calculated !50
- Fix handling of NaN value errors in mapping saturation indicator !48
- Fix response to be initialized for every request !47
- Improve docs on development setup and testing !45
- Force recreate all indicator through CLI !38
- Development setup of database using Docker !33 !37
- Separate integration tests from unit tests #116
- Add contribution information on issues, merge requests and changelog !31


## 0.1.0-rc1

- Review docs on all parts of OQT - if they are existent/complete/understandable #71
- GhsPopComparison: Raster and geometry do not have the same SRID #86
- Short and precise documentation on how to setup and how to contribute #46
- Define API response format #16
- Unresolved merge conflict lines on the about page #82
- Wrong filename for figures #78
- Store svg string in database and not filepath #79
- Clean up API endpoints #51
- Wrong ohsome API endpoint in last edit indicator #77
- Errors during creation of the mapping saturation indicator for test_regions #72
- Specify where metadata about an indicator should be stored #25
- Indicator class should have a result, and a metadata attribute #53
- Finish work on saturation indicator #50
- Move ohsome API related code and definitions to own module #52
- Decide on a Project Name #35
- Document what is currently working, what is still missing #49<|MERGE_RESOLUTION|>--- conflicted
+++ resolved
@@ -7,18 +7,14 @@
 - Add API-endpoints to list indicators, reports, layers, datasets and feature id fields ([#106])
 - Add request models, data validation and documentation to the API with the [`pydantic`] library ([#102])
 
-<<<<<<< HEAD
+### Other Changes
+
+- Added documentation on “How to add a layer definitions” ([#141])
+
 [#102]: https://github.com/GIScience/ohsome-quality-analyst/pull/102
 [#106]: https://github.com/GIScience/ohsome-quality-analyst/issues/106
+[#141]: https://github.com/GIScience/ohsome-quality-analyst/pull/141
 [`pydantic`]: https://pydantic-docs.helpmanual.io/
-=======
-### Other Changes
-
-- Added documentation on “How to add a layer definitions” ([#141])
-
-[#106]: https://github.com/GIScience/ohsome-quality-analyst/issues/106
-[#141]: https://github.com/GIScience/ohsome-quality-analyst/pull/141
->>>>>>> 0f6eb6b8
 
 
 ## 0.5.1
