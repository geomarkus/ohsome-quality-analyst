# Contributing

Please contribute to this repository through [merge requests](https://docs.gitlab.com/ee/user/project/merge_requests/creating_merge_requests.html#new-merge-request-from-your-local-environment).


## Setup

### Requirements

This project uses [Poetry](https://python-poetry.org/docs/) for packaging and dependencies management.
Please make sure it is installed on your system.


### Installation

```bash
poetry install
poetry shell  # Spawns a shell within the virtual environment.
pre-commit install  # Install pre-commit hooks.
# Hack away ...
```

> Note: If during the installation of `matplotlib` an error occurs the solution could be to install `freetype`. See the install documentation of `matplotlib`: https://github.com/matplotlib/matplotlib/blob/master/INSTALL.rst#freetype-and-qhull


### Database

To get access to a running database on a remote server please reach out.

To access the Database various environment variables need to be set.
To do this create a `.env` file at the root of the repository and write down following variables and their values:

```bash
POSTGRES_PASSWORD=mypassword
POSTGRES_HOST=localhost
POSTGRES_PORT=5432
POSTGRES_SCHEMA=public
```

To make the variables available to current environment run following command (Linux):

```
export $(cat .env | xargs)
```

<<<<<<< HEAD
Windows user can set those environment variables with following commands:

```
setx POSTGRES_PASSWORD mypassword
setx POSTGRES_HOST localhost
setx POSTGRES_PORT 5432
setx POSTGRES_SCHEMA public
```
=======
Windows user can set those environment variables manually with following commands:
>>>>>>> cdd54447

```
setx POSTGRES_PASSWORD mypassword
setx POSTGRES_HOST localhost
setx POSTGRES_PORT 5432
setx POSTGRES_SCHEMA public
```

> Another possibility is to setup a database for development locally. This is still work in progress. Please refer to this issue on GitLab for questions and progress regarding local development database: https://gitlab.gistools.geog.uni-heidelberg.de/giscience/big-data/ohsome/apps/ohsome-quality-tool/-/issues/48


## Usage

### OQT

```
oqt --help
```

### API

```
uvicorn ohsome_quality_tool.api:app --reload
```

Go to [http://127.0.0.1:8000/docs](http://127.0.0.1:8000/docs) and check out the endpoints.



## Style Guide

This project uses [black](https://github.com/psf/black), [flake8](https://gitlab.com/pycqa/flake8) and [isort](https://github.com/PyCQA/isort) to ensure consistent codestyle. Those tools should already be installed in your virtual environment since they are dependencies definied in the `pyproject.toml` file.

The configuration of flake8 and isort is stored in `setup.cfg`.

In addition [pre-commit](https://pre-commit.com/) is setup to run those tools prior to any git commit.

> Tip 1: Ignore a hook: `SKIP=flake8 git commit -m "foo"`
>
> Tip 2: Mark in-line that flake8 should not raise any error: `print()  # noqa`


## Tests

Please provide tests.

```bash
# Run a single test:
python -m unittest tests/test_indicator_mapping_saturation.py

# Run all test:
python -m unittest discover
```


## Troubleshooting

Please refer to [docs/troubleshooting.md](docs/troubleshooting.md)<|MERGE_RESOLUTION|>--- conflicted
+++ resolved
@@ -43,18 +43,7 @@
 export $(cat .env | xargs)
 ```
 
-<<<<<<< HEAD
-Windows user can set those environment variables with following commands:
-
-```
-setx POSTGRES_PASSWORD mypassword
-setx POSTGRES_HOST localhost
-setx POSTGRES_PORT 5432
-setx POSTGRES_SCHEMA public
-```
-=======
 Windows user can set those environment variables manually with following commands:
->>>>>>> cdd54447
 
 ```
 setx POSTGRES_PASSWORD mypassword
