import json
import logging
from io import StringIO
from string import Template

import matplotlib.pyplot as plt
import pandas as pd
from geojson import FeatureCollection

from ohsome_quality_analyst.base.indicator import BaseIndicator
from ohsome_quality_analyst.indicators.mapping_saturation.sigmoid_curve import (
    sigmoidCurve,
)
from ohsome_quality_analyst.ohsome import client as ohsome_client

# threshold values defining the color of the traffic light
# derived directly from MA Katha p24 (mixture of Gröchenig et al. +  Barrington-Leigh)
# saturation: 0 < f‘(x) <= 0.03 and years with saturation > 2
THRESHOLD_YELLOW = 0.03
# TODO define THRESHOLD_RED (where start stadium ends) with function from MA


class MappingSaturation(BaseIndicator):
    """The Mapping Saturation Indicator."""

    def __init__(
        self,
        layer_name: str,
        bpolys: FeatureCollection = None,
        time_range: str = "2008-01-01//P1M",
    ) -> None:
        super().__init__(
            layer_name=layer_name,
            bpolys=bpolys,
        )
        self.time_range = time_range
        # Those attributes will be set during lifecycle of the object.
        self.saturation = None
        self.growth = None
        self.preprocessing_results = None

    async def preprocess(self) -> bool:
        """Get data from ohsome API and db. Put timestamps + data in list"""
        query_results = await ohsome_client.query(
            layer=self.layer, bpolys=json.dumps(self.bpolys), time=self.time_range
        )
        if query_results is None:
            return False
        results = [y_dict["value"] for y_dict in query_results["result"]]
        timestamps = [y_dict["timestamp"] for y_dict in query_results["result"]]
        max_value = max(results)
        y_end_value = results[-1]
        # check if data are there, in case of 0 = no data
        if max_value == 0:
            results_normalized = -1
            results = -1
        # check if data at the end of time period are still there
        elif max_value > 0 and y_end_value == 0:
            results_normalized = -2
            results = -2
        else:
            results_normalized = [result / max_value for result in results]

        self.preprocessing_results = {
            "timestamps": timestamps,
            "results": results,
            "results_normalized": results_normalized,
        }
        return True

    def calculate(self) -> bool:
        """
        Calculate the growth rate + saturation level within the last 3 years.
        Depending on the result, define label and value.
        """
        description = ""
        # check if any mapping happened in this region
        # and directly return quality label if no mapping happened
        if self.preprocessing_results["results"] == -1:
            # start stadium
            # "No mapping has happened in this region. "
            label = "undefined"
            value = -1
            description += self.metadata.label_description["undefined"]
            self.result.label = label
            self.result.value = value
            self.result.description = description
            return False
        if self.preprocessing_results["results"] == -2:
            # deletion of all data
            # "Mapping has happened in this region but data were deleted."
            label = "undefined"
            value = -1
            description += self.metadata.label_description["undefined"]
            self.result.label = label
            self.result.value = value
            self.result.description = description
            return False
        # prepare the data
        # not nice work around to avoid error ".. is not indexable"
        dfWorkarkound = pd.DataFrame(self.preprocessing_results)
        li = []
        for i in range(len(dfWorkarkound)):
            li.append(i)
        # create current data frame
        df1 = pd.DataFrame(
            {
                "timestamps": self.preprocessing_results["timestamps"],
                "yValues": self.preprocessing_results["results"],
                "li": li,
            }
        )
        # get y values fot best fitting sigmoid curve, with these y the
        # saturation will be calculated
        sigmoid_curve = sigmoidCurve()
        ydataForSat = sigmoid_curve.getBestFittingCurve(self.preprocessing_results)
        if ydataForSat[0] != "empty":
            # check if data are more than start stadium
            # The end of the start stage is defined with
            # the maximum of the curvature function f''(x)
            # here: simple check <= 2
            # TODO implement function from MA for start stadium
            """
            For buildings-count in a small area, this could return a wrong
            interpretation, eg a little collection of farm house and buildings
            with eg less than 8 buildings, but all buildings are mapped, the value
            would be red, but its all mapped...
            """
            # calculate/define traffic light value and label
            if max(df1.yValues) <= 2:
                # start stadium, some data are there, but not much
                label = "red"
                value = 0.0
                description += self.metadata.label_description["red"]
                self.saturation = 0
            else:
                # calculate slope/growth of last 3 years
                # take value in -36. month and value in last month of data
                earlyX = li[-36]
                lastX = li[-1]
                # get saturation level within last 3 years
                self.saturation = sigmoid_curve.getSaturationInLast3Years(
                    earlyX, lastX, df1.li, ydataForSat
                )
                # if earlyX and lastX return same y value
                # (means no growth any more), then
                # getSaturationInLast3Years returns 1.0

            # if saturation == 1.0:
            #    growth should be 0.0
            self.growth = 1 - self.saturation

            # growth is larger than 3% within last 3 years
            if self.growth <= THRESHOLD_YELLOW:
                label = "green"
                value = 1.0
                description += self.metadata.label_description["green"]
            else:
                # growth level is better than the red threshould
                label = "yellow"
                value = 0.5
                description += self.metadata.label_description["yellow"]
            description_template = Template(
                self.metadata.result_description
            ).substitute(saturation=self.saturation, growth=self.growth)
            description = description_template + " " + description
            self.result.label = label
            self.result.value = value
            self.result.description = description
            logging.debug(
                f"Saturation result value: {self.saturation}, label: {label},"
                f" value: {value}, description: {description}"
            )
        else:
            # no data / deletion of all data
            label = "undefined"
            value = -1
            description += self.metadata.label_description["undefined"]
            self.result.label = label
            self.result.value = value
            self.result.description = description
            return False
        return True

    def create_figure(self) -> bool:
        """
        Create svg with data line in blue and sigmoid curve in red.
        """
        # not nice work around to avoid error ".. is not indexable"
        dfWorkarkound = pd.DataFrame(self.preprocessing_results)
        li = []
        for i in range(len(dfWorkarkound)):
            li.append(i)
        # create current dataframe
        df1 = pd.DataFrame(
            {
                "timestamps": self.preprocessing_results["timestamps"],
                "yValues": self.preprocessing_results["results"],
                "li": li,
            }
        )
        # get y values fot best fitting sigmoid curve, with these y the
        # saturation will be calculated
        sigmoid_curve = sigmoidCurve()
        ydataForSat = sigmoid_curve.getBestFittingCurve(self.preprocessing_results)

        # prepare plot
        # color the lines with different colors
        linecol = ["b-", "g-", "r-", "y-", "black", "gray", "m-", "c-"]

        px = 1 / plt.rcParams["figure.dpi"]  # Pixel in inches
        figsize = (400 * px, 400 * px)
        fig = plt.figure(figsize=figsize)
        ax = fig.add_subplot()
        # show nice dates on x axis in plot
        df1["timestamps"] = pd.to_datetime(df1["timestamps"])
        # plot the data
        ax.plot(
            df1.timestamps,
            df1.yValues,
            linecol[0],
<<<<<<< HEAD
            label="OSM data",
=======
            label=f"{self.layer.name} - {self.layer.endpoint}",
>>>>>>> 149892b6
        )
        if ydataForSat[0] != "empty":
            ax.set_title("Saturation level of the data")
            # plot sigmoid curve
            ax.plot(df1.timestamps, ydataForSat, linecol[2], label="Sigmoid curve")
        elif self.preprocessing_results["results"] == -1:
            # start stadium
            # "No mapping has happened in this region. "
            plt.title(
                "No Sigmoid curve could be fitted into the data"
                + "\nNo mapping has happened in this region."
            )
        elif self.preprocessing_results["results"] == -2:
            # deletion of all data
            # "Mapping has happened in this region but data were deleted."
            plt.title(
                "No Sigmoid curve could be fitted into the data"
                + "\nMapping has happened but data were deleted."
            )
        else:
            plt.title("No Sigmoid curve could be fitted into the data")
<<<<<<< HEAD
        ax.legend(loc="lower center", bbox_to_anchor=(0.5, -0.45))
        fig.subplots_adjust(bottom=0.3)
=======
        ax.legend(loc="lower left", bbox_to_anchor=(0.0, -0.5))
>>>>>>> 149892b6
        fig.tight_layout()
        img_data = StringIO()
        plt.savefig(img_data, format="svg", bbox_inches="tight")
        self.result.svg = img_data.getvalue()  # this is svg data
        logging.debug("Successful SVG figure creation")
        plt.close("all")
        return True<|MERGE_RESOLUTION|>--- conflicted
+++ resolved
@@ -219,11 +219,7 @@
             df1.timestamps,
             df1.yValues,
             linecol[0],
-<<<<<<< HEAD
             label="OSM data",
-=======
-            label=f"{self.layer.name} - {self.layer.endpoint}",
->>>>>>> 149892b6
         )
         if ydataForSat[0] != "empty":
             ax.set_title("Saturation level of the data")
@@ -245,12 +241,8 @@
             )
         else:
             plt.title("No Sigmoid curve could be fitted into the data")
-<<<<<<< HEAD
         ax.legend(loc="lower center", bbox_to_anchor=(0.5, -0.45))
         fig.subplots_adjust(bottom=0.3)
-=======
-        ax.legend(loc="lower left", bbox_to_anchor=(0.0, -0.5))
->>>>>>> 149892b6
         fig.tight_layout()
         img_data = StringIO()
         plt.savefig(img_data, format="svg", bbox_inches="tight")
